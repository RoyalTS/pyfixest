--- conflicted
+++ resolved
@@ -2,11 +2,7 @@
 import gc
 import warnings
 from importlib import import_module
-<<<<<<< HEAD
-from typing import Literal, Optional, Union
-=======
 from typing import Literal, Optional, Union, get_args
->>>>>>> e762cc48
 
 import numba as nb
 import numpy as np
@@ -45,11 +41,8 @@
 )
 from pyfixest.utils.utils import get_ssc, simultaneous_crit_val
 
-<<<<<<< HEAD
 decomposition_type = Literal["gelbach"]
-=======
 prediction_type = Literal["response", "link"]
->>>>>>> e762cc48
 
 
 class Feols:
