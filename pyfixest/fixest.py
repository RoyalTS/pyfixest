import pyhdfe
import re

import numpy as np
import pandas as pd
from matplotlib import pyplot as plt
from matplotlib.pyplot import cm

from typing import Any, Union, Dict, Optional, List, Tuple
from scipy.stats import norm
from formulaic import model_matrix

<<<<<<< HEAD
=======
from plotnine import ggplot, aes, geom_errorbar, geom_point, theme_bw, ylab, xlab, geom_hline, position_dodge, scale_x_discrete

>>>>>>> 9fd8f7d6
from pyfixest.feols import Feols
from pyfixest.FormulaParser import FixestFormulaParser, _flatten_list


class Fixest:

    def __init__(self, data: pd.DataFrame) -> None:
        '''

        A class for fixed effects regression modeling.

        Args:
            data: The input pd.DataFrame for the object.

        Returns:
            None
        '''

        self.data = data
        self.model_res = dict()

    def _clean_fe(self, fval):

        fval_list = fval.split("+")

        # find interacted fixed effects via "^"
        interacted_fes = [
            x for x in fval_list if len(x.split('^')) > 1]

        for x in interacted_fes:
            vars = x.split("^")
            self.data[x] = self.data[vars].apply(lambda x: '^'.join(
                x.dropna().astype(str)) if x.notna().all() else np.nan, axis=1)

        fe = self.data[fval_list]
        # all fes to factors / categories
        fe = fe.apply(lambda x: pd.factorize(x)[0])

        fe_na = fe.isna().any(axis=1)
        fe = fe.to_numpy()

        return fe, fe_na


    def demean(self, fval, ivars, drop_ref):

        '''
        demean all regressions for a specification of fixed effects

        Args:
            fval: A specification of fixed effects. String. E.g. X4 or
                "X3 + X2"
            ivars: the interacted variables
            drop_ref: the reference category for the interacted variables.
        '''

        YX_dict = dict()
        na_dict = dict()

        if fval != "0":
            fe, fe_na = self._clean_fe(fval)
            fe_na = list(fe_na[fe_na == True])
        else:
            fe = None
            fe_na = None

        dict2fe = self.fml_dict2.get(fval)

        # create lookup table with NA index key
        # for each regression, check if lookup table already
        # populated with "demeaned" data for some (or all)
        # variables of the model. if demeaned variable for
        # NA key already exists -> use it. else rerun demeaning
        # algorithm

        lookup_demeaned_data = dict()


        for depvar in dict2fe.keys():

            # [(0, 'X1+X2'), (1, ['X1+X3'])]
            for c, covar in enumerate(dict2fe.get(depvar)):

                if isinstance(covar, list):
                    covar2 = covar[0]
                else:
                    covar2 = covar

                if isinstance(depvar, list):
                    depvar2 = depvar[0]
                else:
                    depvar2 = depvar

                fml = depvar2 + " ~ " + covar2

                Y, X = model_matrix(fml, self.data)
                na_index = list(set(range(0, self.data.shape[0])) - set(Y.index))

                if self.ivars is not None:
                    if drop_ref is not None:
                        X = X.drop(drop_ref, axis=1)

                dep_varnames = list(Y.columns)
                co_varnames = list(X.columns)
                var_names = list(dep_varnames) + list(co_varnames)

                if self.ivars is not None:
                    self.icovars = [s for s in co_varnames if s.startswith(
                        ivars[0]) and s.endswith(ivars[1])]
                else:
                    self.icovars = None

                Y = Y.to_numpy()
                X = X.to_numpy()

                # variant 1: if there are fixed effects to be projected out
                if fe is not None:
                    na_index = (na_index + fe_na)
                    fe2 = np.delete(fe, na_index, axis = 0)
                    # drop intercept
                    X = X[:, 1:]
                    co_varnames.remove("Intercept")
                    var_names.remove("Intercept")

                    # check if variables have already been demeaned
                    Y = np.delete(Y, fe_na, axis = 0)
                    X = np.delete(X, fe_na, axis = 0)
                    YX = np.concatenate([Y,X], axis = 1)

                    na_index_str = ','.join(str(x) for x in na_index)

                    # check if looked dict has data for na_index
                    if lookup_demeaned_data.get(na_index_str) is not None:
                        # get data out of lookup table: list of [algo, data]
                        algorithm, YX_demeaned_old = lookup_demeaned_data.get(na_index_str)

                        # get not yet demeaned covariates
                        var_diff_names = list(set(var_names) - set(YX_demeaned_old.columns))[0]
                        var_diff_index = list(var_names).index(var_diff_names)
                        var_diff = YX[:,var_diff_index]
                        if var_diff.ndim == 1:
                            var_diff = var_diff.reshape(len(var_diff), 1)


                        YX_demean_new = algorithm.residualize(var_diff)
                        YX_demeaned = np.concatenate([YX_demeaned_old, YX_demean_new], axis = 1)
                        YX_demeaned = pd.DataFrame(YX_demeaned)

                        YX_demeaned.columns = list(YX_demeaned_old.columns) + [var_diff_names]


                    else:
                        # not data demeaned yet for NA combination
                        algorithm = pyhdfe.create(ids=fe2, residualize_method='map')
                        YX_demeaned = algorithm.residualize(YX)
                        YX_demeaned = pd.DataFrame(YX_demeaned)
                        YX_demeaned.columns = list(dep_varnames) + list(co_varnames)

                    lookup_demeaned_data[na_index_str] = [algorithm, YX_demeaned]

                else:
                    # if no fixed effects
                    YX = np.concatenate([Y, X], axis=1)
                    YX_demeaned = pd.DataFrame(YX)
                    YX_demeaned.columns = list(dep_varnames) + list(co_varnames)

                YX_dict[fml] = YX_demeaned
                na_dict[fml] = na_index

        return YX_dict, na_dict


    def feols(self, fml: str, vcov: Union[str, Dict[str, str]]) -> None:
        '''
        Method for fixed effects regression modeling using the PyHDFE package for projecting out fixed effects.

        Args:
            fml (str): A two-sided formula string using fixest formula syntax. Supported syntax includes:
                Stepwise regressions (sw, sw0)
                Cumulative stepwise regression (csw, csw0)
                Multiple dependent variables (Y1 + Y2 ~ X)
                Interacted fixed effects (e.g. "fe1^fe2" for interaction between fe1 and fe2)
                All other parts of the formula must be compatible with formula parsing via the formulaic module.
            vcov (Union(str, dict)): A string or dictionary specifying the type of variance-covariance matrix to use for inference.
                If a string, it can be one of "iid", "hetero", "HC1", "HC2", "HC3".
                If a dictionary, it should have the format dict("CRV1":"clustervar") for CRV1 inference or dict(CRV3":"clustervar") for CRV3 inference.

        Returns:
            None

        Examples:
            Standard formula:
                fml = 'Y ~ X1 + X2'
                fixest_model = Fixest(data=data).feols(fml, vcov='iid')
            With fixed effects:
                fml = 'Y ~ X1 + X2 | fe1 + fe2'
            With interacted fixed effects:
                fml = 'Y ~ X1 + X2 | fe1^fe2'
            Multiple dependent variables:
                fml = 'Y1 + Y2 ~ X1 + X2'
            Stepwise regressions (sw and sw0):
                fml = 'Y1 + Y2 ~ sw(X1, X2, X3)'
            Cumulative stepwise regressions (csw and csw0):
                fml = 'Y1 + Y2 ~ csw(X1, X2, X3) '
            Combinations:
                fml = 'Y1 + Y2 ~ csw(X1, X2, X3) | sw(X4, X5) + X6'
        '''

        fxst_fml = FixestFormulaParser(fml)

        fxst_fml.get_fml_dict()
        fxst_fml.get_var_dict()
        fxst_fml._transform_fml_dict()

        self.fml_dict = fxst_fml.fml_dict
        self.var_dict = fxst_fml.var_dict
        self.fml_dict2 = fxst_fml.fml_dict2
        self.ivars = fxst_fml.ivars

        # get all fixed effects combinations
        fixef_keys = list(self.var_dict.keys())

        if self.ivars is not None:

            if list(self.ivars.keys())[0] is not None:
                ref = list(self.ivars.keys())[0]
                ivars = self.ivars[ref]
                drop_ref = ivars[0] + "[T." + ref + "]" + ":" + ivars[1]
            else:
                ivars = self.ivars[None]
                drop_ref = None

            # type checking
            i0_type = self.data[ivars[0]].dtype
            i1_type = self.data[ivars[1]].dtype
            if not i0_type in ['category', "O"]:
                raise ValueError("Column " + ivars[0] + " is not of type 'O' or 'category', which is required in the first position of i(). Instead it is of type " + i0_type.name + ". If a reference level is set, it is required that the variable in the first position of 'i()' is of type 'O' or 'category'.")
            if not i1_type in ['int64', 'float64', 'int32', 'float32']:
                raise ValueError("Column " + ivars[1] + " is not of type 'int' or 'float', which is required in the second position of i(). Instead it is of type " + i1_type.name + ". If a reference level is set, iti is required that the variable in the second position of 'i()' is of type 'int' or 'float'.")

        else:
            ivars = None
            drop_ref = None



        self.dropped_data_dict = dict()
        self.demeaned_data_dict = dict()

        for _, fval in enumerate(fixef_keys):
            self.demeaned_data_dict[fval], self.dropped_data_dict[fval] = self.demean(fval, ivars, drop_ref)



        # estimate models based on demeaned model matrix and dependent variables
        for _, fval in enumerate(self.fml_dict.keys()):
            model_frames = self.demeaned_data_dict[fval]
            for _, fml in enumerate(model_frames):

                model_frame = model_frames[fml]
                full_fml = fml + "|" + fval

                Y = model_frame.iloc[:, 0].to_numpy()
                X = model_frame.iloc[:, 1:]
                colnames = X.columns
                X = X.to_numpy()

                if np.linalg.matrix_rank(X) < min(X.shape):
                    raise ValueError("The design Matrix X does not have full rank for the regression with fml" + full_fml + ". The model is skipped. If you are running a regression via `i()` syntax, maybe you need to drop a level via i(var1, var2, ref = ...)?")

                FEOLS = Feols(Y, X)
                FEOLS.get_fit()
                FEOLS.na_index = self.dropped_data_dict[fval][fml]
                FEOLS.data = self.data.iloc[~self.data.index.isin(FEOLS.na_index), :]
                FEOLS.get_nobs()
                FEOLS.get_vcov(vcov=vcov)
                FEOLS.get_inference()
                FEOLS.coefnames = colnames
                if self.icovars is not None:
                    FEOLS.icovars = self.icovars
                self.model_res[full_fml] = FEOLS

        return self

    def vcov(self, vcov: Union[str, Dict[str, str]]) -> None:
        '''
        Update regression inference "on the fly".
        By calling vcov() on a "Fixest" object, all inference procedures applied
        to the "Fixest" object are replaced with the variance covariance matrix specified via the method.

        Args:
            vcov: A string or dictionary specifying the type of variance-covariance matrix to use for inference.
                If a string, can be one of "iid", "hetero", "HC1", "HC2", "HC3".
                If a dictionary, it should have the format {"CRV1":"clustervar"} for CRV1 inference
                or {"CRV3":"clustervar"} for CRV3 inference.

        Returns:
            None
        '''

        for model in list(self.model_res.keys()):

            fxst = self.model_res[model]

            fxst.get_vcov(vcov=vcov)
            fxst.get_inference()

        return self

    def tidy(self, type: Optional[str] = None) -> Union[pd.DataFrame, str]:
        '''
        Returns the results of an estimation using `feols()` as a tidy Pandas DataFrame.

        Args:
            type : str, optional
                The type of output format to use. If set to "markdown", the resulting DataFrame
                will be returned in a markdown format with three decimal places. Default is None.

        Returns:
            pd.DataFrame or str
                A tidy DataFrame with the following columns:
                - fml: the formula used to generate the results
                - coefnames: the names of the coefficients
                - Estimate: the estimated coefficients
                - Std. Error: the standard errors of the estimated coefficients
                - t value: the t-values of the estimated coefficients
                - Pr(>|t|): the p-values of the estimated coefficients

                If `type` is set to "markdown", the resulting DataFrame will be returned as a
                markdown-formatted string with three decimal places.

        '''

        res = []
        for x in list(self.model_res.keys()):

            fxst = self.model_res[x]

            res.append(
                pd.DataFrame(
                    {
                        'fml': x,
                        'coefnames': fxst.coefnames,
                        'Estimate': fxst.beta_hat,
                        'Std. Error': fxst.se,
                        't value': fxst.tstat,
                        'Pr(>|t|)': fxst.pvalue
                    }
                )
            )

        res = pd.concat(res, axis=0).set_index('fml')
        if type == "markdown":
            return res.to_markdown(floatfmt=".3f")
        else:
            return res

    def summary(self) -> None:
        '''
        Prints a summary of the feols() estimation results for each estimated model.

        For each model, the method prints a header indicating the fixed-effects and the
        dependent variable, followed by a table of coefficient estimates with standard
        errors, t-values, and p-values.

        Returns:
            None

        '''

        for x in list(self.model_res.keys()):

            split = x.split("|")
            fe = split[1]
            depvar = split[0].split("~")[0]
            fxst = self.model_res[x]
            df = pd.DataFrame(
                {
                    '': fxst.coefnames,
                    'Estimate': fxst.beta_hat,
                    'Std. Error': fxst.se,
                    't value': fxst.tstat,
                    'Pr(>|t|)': fxst.pvalue
                }
            )

            print('')
            print('### Fixed-effects:', fe)
            print('Dep. var.:', depvar)
            print('')
            print(df.to_string(index=False))
            print('---')

    def iplot(self, alpha: float = 0.05, figsize: tuple = (10, 10), yintercept: Union[int, str, None] = None, xintercept: Union[int, str, None] = None, rotate_xticks: int = 0) -> None:

        '''
        Plot model coefficients with confidence intervals for variable interactions specified via the `i()` syntax.

        Args:
            alpha: float, optional. The significance level for the confidence intervals. Default is 0.05.
            figsize: tuple, optional. The size of the figure. Default is (10, 10).
            yintercept: int or str (for a categorical x axis). The value at which to draw a horizontal line.
            xintercept: int or str (for a categorical y axis). The value at which to draw a vertical line.

        Returns:
            None
        '''

        icovars = self.icovars


        if icovars is None:
            raise ValueError(
                "The estimated models did not have ivars / 'i()' model syntax. In consequence, the '.iplot()' method is not supported.")

        # ivars_keys = self.ivars.keys()
        # if ivars_keys is not None:
        #     ref = list(ivars_keys)[0]
        # else:
        #     ref = None
        # 
        # if "Intercept" in icovars:
        #     icovars.remove("Intercept")

        df = self.tidy()

        df = df[df.coefnames.isin(icovars)]
        models = df.index.unique()

<<<<<<< HEAD
        _coefplot(
            models = models,
            figsize = figsize,
            alpha = alpha,
            yintercept = yintercept,
            xintercept = xintercept,
            df = df,
            is_iplot = True
        )

    def coefplot(self, alpha: float = 0.05, figsize: tuple = (5, 2), yintercept: int = 0, figtitle: str = None, figtext: str = None, rotate_xticks: int = 0) -> None:
=======
        df_list = []

        for model in models:

            df_model = df.xs(model)
            coef = df_model["Estimate"].values
            conf_l = coef - df_model["Std. Error"].values * norm.ppf(1 - alpha / 2)
            conf_u = coef + df_model["Std. Error"].values  * norm.ppf(1 - alpha / 2)
            coefnames = df_model["coefnames"].values.tolist()

            coefnames = [(i) for string in coefnames for i in re.findall(
                r'\[T\.([\d\.\-]+)\]', string)]

            #if ref is not None:
            #    coef = np.append(coef, 0)
            #    conf_l = np.append(conf_l, 0)
            #    conf_u = np.append(conf_u, 0)
            #    coefnames = np.append(coefnames, ref)

            df_dict = {
                'coef': coef,
                'conf_l': conf_l,
                'conf_u': conf_u,
                'coefnames': coefnames,
                'model': model
            }

            df_list.append(pd.DataFrame(df_dict))

        df_all = pd.concat(df_list, axis=0)
        print(df_all)
        df_all["coefnames"] = pd.Categorical(df_all.coefnames)

        iplot = (
            ggplot(df_all, aes(x='coefnames', y='coef', color='model', group = 'model')) +
            geom_point(position = position_dodge(0.5)) +
            geom_errorbar(aes(x='coefnames', ymin='conf_l', ymax='conf_u'), position = position_dodge(0.5)) +
            theme_bw() +
            scale_x_discrete() +
            ylab('Estimate') +
            xlab(list(self.ivars.values())) +
            geom_hline(yintercept=0, color="blue", linetype="dotted")
        )
        
        return iplot

    def coefplot(self, alpha = 0.05, figsize=(5, 2), yintercept=0, figtitle=None, figtext=None):
>>>>>>> 9fd8f7d6
        '''
        Plot estimation results. The plot() method is only defined for single regressions.

        Args:
            alpha (float): the significance level for the confidence intervals. Default is 0.05.
            figsize (tuple): the size of the figure. Default is (5, 2).
            yintercept (float): the value of the y-intercept. Default is 0.
            figtitle (str): the title of the figure. Default is None.
            figtext (str): the text at the bottom of the figure. Default is None.

        Returns:
            None

        '''

        df = self.tidy()
        models = df.index.unique()

        _coefplot(
            models = models,
            figsize = figsize,
            alpha = alpha,
            yintercept = yintercept,
            xintercept = None,
            df = df,
            is_iplot = False,
            rotate_xticks=rotate_xticks
        )




def _coefplot(models: List, df: pd.DataFrame, figsize: Tuple[int, int], alpha: float, yintercept: Optional[int] = None,
              xintercept: Optional[int] = None, is_iplot: bool = False,
              rotate_xticks: float = 0) -> None:
    """
        Plot model coefficients with confidence intervals.

        Args:
            models (list): A list of fitted models.
            figsize (tuple): The size of the figure.
            alpha (float): The significance level for the confidence intervals.
            yintercept (int or None): The value at which to draw a horizontal line on the plot.
            xintercept (int or None): The value at which to draw a vertical line on the plot.
            df (pandas.DataFrame): The dataframe containing the data used for the model fitting.
            is_iplot (bool): If True, plot variable interactions specified via the `i()` syntax.
            rotate_xticks (float): The angle in degrees to rotate the xticks labels. Default is 0 (no rotation).

        Returns:
        None
    """

    if len(models) > 1:

        fig, ax = plt.subplots(len(models), gridspec_kw={'hspace': 0.5}, figsize=figsize)
        fig.suptitle("iplot")

        for x, model in enumerate(models):

            df_model = df.xs(model)
            coef = df_model["Estimate"].values
            conf_l = coef - df_model["Std. Error"].values * norm.ppf(1 - alpha / 2)
            conf_u = coef + df_model["Std. Error"].values  * norm.ppf(1 - alpha / 2)
            coefnames = df_model["coefnames"].values.tolist()

            # could be moved out of the for loop, as the same ivars for all
            # models.

            if is_iplot == True:
                coefnames = [(i) for string in coefnames for i in re.findall(
                    r'\[T\.([\d\.\-]+)\]', string)]

            # in the future: add reference category
            #if ref is not None:
            #    coef = np.append(coef, 0)
            #    conf_l = np.append(conf_l, 0)
            #    conf_u = np.append(conf_u, 0)
            #    coefnames = np.append(coefnames, ref)

            ax[x].scatter(coefnames,coef, color= "b", alpha = 0.8)
            ax[x].scatter(coefnames,conf_u, color = "b", alpha = 0.8, marker = "_", s = 100)
            ax[x].scatter(coefnames,conf_l, color = "b", alpha = 0.8, marker = "_", s = 100)
            ax[x].vlines(coefnames, ymin=conf_l, ymax=conf_u, color= "b", alpha = 0.8)
            if yintercept is not None:
                ax[x].axhline(yintercept, color='red', linestyle='--', alpha = 0.5)
            if xintercept is not None:
                ax[x].axvline(xintercept, color='red', linestyle='--', alpha = 0.5)
            ax[x].set_ylabel('Coefficients')
            ax[x].set_title(model)
            ax[x].tick_params(axis='x', rotation=rotate_xticks)

    else:

        fig, ax = plt.subplots(figsize=figsize)
        fig.suptitle("iplot")

        model = models[0]

        df_model = df.xs(model)
        coef = df_model["Estimate"].values
        conf_l = coef - df_model["Std. Error"].values * norm.ppf(1 - alpha / 2)
        conf_u = coef + df_model["Std. Error"].values  * norm.ppf(1 - alpha / 2)
        coefnames = df_model["coefnames"].values.tolist()

        if is_iplot == True:
            coefnames = [(i) for string in coefnames for i in re.findall(
                r'\[T\.([\d\.\-]+)\]', string)]

        # in the future: add reference category
        #if ref is not None:
        #    coef = np.append(coef, 0)
        #    conf_l = np.append(conf_l, 0)
        #    conf_u = np.append(conf_u, 0)
        #    coefnames = np.append(coefnames, ref)

                #c = next(color)

        ax.scatter(coefnames,coef, color= "b", alpha = 0.8)
        ax.scatter(coefnames,conf_u, color = "b", alpha = 0.8, marker = "_", s = 100)
        ax.scatter(coefnames,conf_l, color = "b", alpha = 0.8, marker = "_", s = 100)
        ax.vlines(coefnames, ymin=conf_l, ymax=conf_u, color= "b", alpha = 0.8)
        if yintercept is not None:
            ax.axhline(yintercept, color='red', linestyle='--', alpha = 0.5)
        if xintercept is not None:
            ax.axvline(xintercept, color='red', linestyle='--', alpha = 0.5)
        ax.set_ylabel('Coefficients')
        ax.set_title(model)
        ax.tick_params(axis='x', rotation=rotate_xticks)


        plt.show()
        plt.close()<|MERGE_RESOLUTION|>--- conflicted
+++ resolved
@@ -10,11 +10,8 @@
 from scipy.stats import norm
 from formulaic import model_matrix
 
-<<<<<<< HEAD
-=======
-from plotnine import ggplot, aes, geom_errorbar, geom_point, theme_bw, ylab, xlab, geom_hline, position_dodge, scale_x_discrete
-
->>>>>>> 9fd8f7d6
+from plotnine import ggplot, aes, geom_errorbar, geom_point, theme_bw, ylab, xlab, geom_hline, position_dodge
+
 from pyfixest.feols import Feols
 from pyfixest.FormulaParser import FixestFormulaParser, _flatten_list
 
@@ -435,7 +432,7 @@
         #     ref = list(ivars_keys)[0]
         # else:
         #     ref = None
-        # 
+        #
         # if "Intercept" in icovars:
         #     icovars.remove("Intercept")
 
@@ -444,19 +441,6 @@
         df = df[df.coefnames.isin(icovars)]
         models = df.index.unique()
 
-<<<<<<< HEAD
-        _coefplot(
-            models = models,
-            figsize = figsize,
-            alpha = alpha,
-            yintercept = yintercept,
-            xintercept = xintercept,
-            df = df,
-            is_iplot = True
-        )
-
-    def coefplot(self, alpha: float = 0.05, figsize: tuple = (5, 2), yintercept: int = 0, figtitle: str = None, figtext: str = None, rotate_xticks: int = 0) -> None:
-=======
         df_list = []
 
         for model in models:
@@ -470,11 +454,11 @@
             coefnames = [(i) for string in coefnames for i in re.findall(
                 r'\[T\.([\d\.\-]+)\]', string)]
 
-            #if ref is not None:
-            #    coef = np.append(coef, 0)
-            #    conf_l = np.append(conf_l, 0)
-            #    conf_u = np.append(conf_u, 0)
-            #    coefnames = np.append(coefnames, ref)
+            if ref is not None:
+                coef = np.append(coef, 0)
+                conf_l = np.append(conf_l, 0)
+                conf_u = np.append(conf_u, 0)
+                coefnames = np.append(coefnames, ref)
 
             df_dict = {
                 'coef': coef,
@@ -487,24 +471,21 @@
             df_list.append(pd.DataFrame(df_dict))
 
         df_all = pd.concat(df_list, axis=0)
-        print(df_all)
-        df_all["coefnames"] = pd.Categorical(df_all.coefnames)
 
         iplot = (
             ggplot(df_all, aes(x='coefnames', y='coef', color='model', group = 'model')) +
             geom_point(position = position_dodge(0.5)) +
             geom_errorbar(aes(x='coefnames', ymin='conf_l', ymax='conf_u'), position = position_dodge(0.5)) +
             theme_bw() +
-            scale_x_discrete() +
             ylab('Estimate') +
-            xlab(list(self.ivars.values())) +
+            xlab(list(self.ivars.values())[0][0]) +
             geom_hline(yintercept=0, color="blue", linetype="dotted")
         )
-        
+
+
         return iplot
 
     def coefplot(self, alpha = 0.05, figsize=(5, 2), yintercept=0, figtitle=None, figtext=None):
->>>>>>> 9fd8f7d6
         '''
         Plot estimation results. The plot() method is only defined for single regressions.
 
