--- conflicted
+++ resolved
@@ -2,29 +2,17 @@
 <urlset xmlns="http://www.sitemaps.org/schemas/sitemap/0.9">
     <url>
          <loc>None</loc>
-<<<<<<< HEAD
-         <lastmod>2023-04-01</lastmod>
-=======
-         <lastmod>2023-03-29</lastmod>
->>>>>>> 9fd8f7d6
+         <lastmod>2023-03-19</lastmod>
          <changefreq>daily</changefreq>
     </url>
     <url>
          <loc>None</loc>
-<<<<<<< HEAD
-         <lastmod>2023-04-01</lastmod>
-=======
-         <lastmod>2023-03-29</lastmod>
->>>>>>> 9fd8f7d6
+         <lastmod>2023-03-19</lastmod>
          <changefreq>daily</changefreq>
     </url>
     <url>
          <loc>None</loc>
-<<<<<<< HEAD
-         <lastmod>2023-04-01</lastmod>
-=======
-         <lastmod>2023-03-29</lastmod>
->>>>>>> 9fd8f7d6
+         <lastmod>2023-03-19</lastmod>
          <changefreq>daily</changefreq>
     </url>
 </urlset>